/*
 * PSP Software Development Kit - https://github.com/pspdev
 * -----------------------------------------------------------------------
 * Licensed under the BSD license, see LICENSE in PSPSDK root for details.
 *
 * main.c - Simple elf based network example.
 *
 * Copyright (c) 2005 James F <tyranid@gmail.com>
 * Some small parts (c) 2005 PSPPet
 *
 */
#include <arpa/inet.h>
#include <errno.h>
#include <pspkernel.h>
#include <pspnet_apctl.h>
#include <pspsdk.h>
#include <psputility.h>
#include <string.h>
#include <unistd.h>

#define printf pspDebugScreenPrintf

#define MODULE_NAME "NetSample"
#define HELLO_MSG "Hello there. Type away.\r\n"

PSP_MODULE_INFO(MODULE_NAME, 0, 1, 1);
PSP_HEAP_THRESHOLD_SIZE_KB(1024);
PSP_HEAP_SIZE_KB(-2048);
PSP_MAIN_THREAD_ATTR(THREAD_ATTR_USER);
PSP_MAIN_THREAD_STACK_SIZE_KB(1024);

/* Exit callback */
int exit_callback(int arg1, int arg2, void *common)
{
	sceKernelExitGame();
	return 0;
}

/* Callback thread */
int CallbackThread(SceSize args, void *argp)
{
	int cbid;

	cbid = sceKernelCreateCallback("Exit Callback", exit_callback, NULL);
	sceKernelRegisterExitCallback(cbid);
	sceKernelSleepThreadCB();

	return 0;
}

/* Sets up the callback thread and returns its thread id */
int SetupCallbacks(void)
{
	int thid = 0;

	thid =
			sceKernelCreateThread("update_thread", CallbackThread, 0x11, 0xFA0, PSP_THREAD_ATTR_USER, 0);
	if (thid >= 0)
	{
		sceKernelStartThread(thid, 0, 0);
	}

	return thid;
}

#define SERVER_PORT 23

int make_socket(uint16_t port)
{
	int sock;
	int ret;
	struct sockaddr_in name;

	sock = socket(PF_INET, SOCK_STREAM, 0);
	if (sock < 0)
	{
		return -1;
	}

	name.sin_family = AF_INET;
	name.sin_port = htons(port);
	name.sin_addr.s_addr = htonl(INADDR_ANY);
	ret = bind(sock, (struct sockaddr *)&name, sizeof(name));
	if (ret < 0)
	{
		return -1;
	}

	return sock;
}

/* Start a simple tcp echo server */
void start_server(const char *szIpAddr)
{
	int ret;
	int sock;
	int new = -1;
	struct sockaddr_in client;
<<<<<<< HEAD
	unsigned int size;
=======
	long unsigned int size;
>>>>>>> 91c849e5
	int readbytes;
	char data[1024];
	fd_set set;
	fd_set setsave;

	/* Create a socket for listening */
	sock = make_socket(SERVER_PORT);
	if (sock < 0)
	{
		printf("Error creating server socket\n");
		return;
	}

	ret = listen(sock, 1);
	if (ret < 0)
	{
		printf("Error calling listen\n");
		return;
	}

	printf("Listening for connections ip %s port %d\n", szIpAddr, SERVER_PORT);

	FD_ZERO(&set);
	FD_SET(sock, &set);
	setsave = set;

	while (1)
	{
		int i;
		set = setsave;
		if (select(FD_SETSIZE, &set, NULL, NULL, NULL) < 0)
		{
			printf("select error\n");
			return;
		}

		for (i = 0; i < FD_SETSIZE; i++)
		{
			if (FD_ISSET(i, &set))
			{
				int val = i;

				if (val == sock)
				{
					new = accept(sock, (struct sockaddr *)&client, &size);
					if (new < 0)
					{
						printf("Error in accept %s\n", strerror(errno));
						close(sock);
						return;
					}

					printf("New connection %d from %s:%d\n", val, inet_ntoa(client.sin_addr),
								 ntohs(client.sin_port));

					write(new, HELLO_MSG, strlen(HELLO_MSG));

					FD_SET(new, &setsave);
				}
				else
				{
					readbytes = read(val, data, sizeof(data));
					if (readbytes <= 0)
					{
						printf("Socket %d closed\n", val);
						FD_CLR(val, &setsave);
						close(val);
					}
					else
					{
						write(val, data, readbytes);
						printf("%.*s", readbytes, data);
					}
				}
			}
		}
	}

	close(sock);
}

/* Connect to an access point */
int connect_to_apctl(int config)
{
	int err;
	int stateLast = -1;

	/* Connect using the first profile */
	err = sceNetApctlConnect(config);
	if (err != 0)
	{
		printf(MODULE_NAME ": sceNetApctlConnect returns %08X\n", err);
		return 0;
	}

	printf(MODULE_NAME ": Connecting...\n");
	while (1)
	{
		int state;
		err = sceNetApctlGetState(&state);
		if (err != 0)
		{
			printf(MODULE_NAME ": sceNetApctlGetState returns $%x\n", err);
			break;
		}
		if (state > stateLast)
		{
			printf("  connection state %d of 4\n", state);
			stateLast = state;
		}
		if (state == 4)
			break; // connected with static IP

		// wait a little before polling again
		sceKernelDelayThread(50 * 1000); // 50ms
	}
	printf(MODULE_NAME ": Connected!\n");

	if (err != 0)
	{
		return 0;
	}

	return 1;
}

int net_thread(SceSize args, void *argp)
{
	int err;
	do
	{
		if ((err = pspSdkInetInit()))
		{
			printf(MODULE_NAME ": Error, could not initialise the network %08X\n", err);
			break;
		}

		if (connect_to_apctl(1))
		{
			// connected, get my IPADDR and run test
			union SceNetApctlInfo info;

			if (sceNetApctlGetInfo(8, &info) != 0)
				strcpy(info.ip, "unknown IP");

			start_server(info.ip);
		}
	} while (0);
}
/* Simple thread */
int main(int argc, char **argv)
{
	SceUID thid;

	SetupCallbacks();

	sceUtilityLoadNetModule(PSP_NET_MODULE_COMMON);
	sceUtilityLoadNetModule(PSP_NET_MODULE_INET);

	pspDebugScreenInit();

	/* Create a user thread to do the real work */
	thid = sceKernelCreateThread("net_thread", net_thread,
															 0x11,			 // default priority
															 256 * 1024, // stack size (256KB is regular default)
															 PSP_THREAD_ATTR_USER, NULL);
	if (thid < 0)
	{
		printf("Error, could not create thread\n");
		sceKernelSleepThread();
	}

	sceKernelStartThread(thid, 0, NULL);

	sceKernelExitDeleteThread(0);

	return 0;
}<|MERGE_RESOLUTION|>--- conflicted
+++ resolved
@@ -96,11 +96,7 @@
 	int sock;
 	int new = -1;
 	struct sockaddr_in client;
-<<<<<<< HEAD
-	unsigned int size;
-=======
 	long unsigned int size;
->>>>>>> 91c849e5
 	int readbytes;
 	char data[1024];
 	fd_set set;
